--- conflicted
+++ resolved
@@ -3,25 +3,10 @@
 version = "0.1.0-rc1"
 description = "Convert Rekordbox USB playlists to various formats (NML, M3U, M3U8)"
 authors = [{ name = "Juan Martin", email = "juanmartinsesali@gmail.com" }]
-<<<<<<< HEAD
-requires-python = ">=3.9,<3.13"
-readme = "README.md"
-license = "MIT"
-keywords = [
-    "dj",
-    "playlist",
-    "rekordbox",
-    "traktor",
-    "nml",
-    "m3u",
-    "converter",
-]
-=======
 requires-python = ">=3.11,<3.13"
 readme = "README.md"
 license = "MIT"
 keywords = ["dj", "playlist", "rekordbox", "traktor", "nml", "m3u", "converter"]
->>>>>>> 1acbe3bf
 classifiers = [
     "Development Status :: 3 - Alpha",
     "Intended Audience :: End Users/Desktop",
@@ -56,21 +41,6 @@
     "flake8>=6.0.0,<7",
     "mypy>=1.0.0,<2",
     "pyinstaller>=6.0.0,<7",
-<<<<<<< HEAD
-]
-
-[tool.hatch.build.targets.sdist]
-include = [
-    "src/universal_dj_usb",
-    "src/universal_dj_usb/assets/**/*",
-]
-
-[tool.hatch.build.targets.wheel]
-include = [
-    "src/universal_dj_usb",
-    "src/universal_dj_usb/assets/**/*",
-]
-=======
     "tomli-w>=1.0.0,<2",
     "packaging>=21.0,<25",
 ]
@@ -80,7 +50,6 @@
 
 [tool.hatch.build.targets.wheel]
 include = ["src/universal_dj_usb", "src/universal_dj_usb/assets/**/*"]
->>>>>>> 1acbe3bf
 
 [tool.hatch.build.targets.wheel.sources]
 "src/universal_dj_usb" = "universal_dj_usb"
